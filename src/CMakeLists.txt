--- conflicted
+++ resolved
@@ -83,26 +83,9 @@
         mhd/mhd_tasks.cpp
         mhd/mhd_update.cpp
 
-<<<<<<< HEAD
         numerical-relativity/numerical_relativity.cpp
 
-        tmunu/tmunu.cpp
-
-        z4c/z4c.cpp
-        z4c/z4c_adm.cpp
-        z4c/z4c_calcrhs.cpp
-        z4c/z4c_newdt.cpp
-        z4c/z4c_tasks.cpp
-        z4c/z4c_update.cpp
-        z4c/z4c_gauge.cpp
-        z4c/z4c_Sbc.cpp
-        z4c/z4c_calculate_weyl_scalars.cpp
-        z4c/z4c_wave_extr.cpp
-
         outputs/io_wrapper.cpp
-=======
-	outputs/io_wrapper.cpp
->>>>>>> 588b6202
         outputs/outputs.cpp
         outputs/basetype_output.cpp
         outputs/derived_variables.cpp
@@ -148,6 +131,8 @@
         srcterms/srcterms_newdt.cpp
         srcterms/turb_driver.cpp
 
+        tmunu/tmunu.cpp
+
         units/units.cpp
         utils/change_rundir.cpp
         utils/show_config.cpp
