--- conflicted
+++ resolved
@@ -107,10 +107,7 @@
         Real b0 = u_1*bx + u_2*by + u_3*bz;
         Real b1 = (bx + b0 * u1) / u0;
         Real b2 = (by + b0 * u2) / u0;
-<<<<<<< HEAD
-=======
         //Real b3 = (bz + b0 * u3) / u0;
->>>>>>> ce31adbd
 
         e3cc_(m,ks,j,i) = b1 * u2 - b2 * u1;
       });
