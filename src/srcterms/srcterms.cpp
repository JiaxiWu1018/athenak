--- conflicted
+++ resolved
@@ -117,40 +117,6 @@
     }
   );
 
-<<<<<<< HEAD
-  return;
-=======
-    // add shearing box source terms to MHD fluid AND shearing box EMF
-    if (shearing_box) {
-      auto id = tl.InsertTask(&SourceTerms::AddSBoxMomentumMHD, this,
-                         pmy_pack->pmhd->mhd_tasks[MHDTaskName::calc_flux],
-                         pmy_pack->pmhd->mhd_tasks[MHDTaskName::update]);
-      unsplit_tasks.emplace(UnsplitSrcTermTaskName::mhd_sbox, id);
-      id = tl.InsertTask(&SourceTerms::AddSBoxEMF, this,
-                         pmy_pack->pmhd->mhd_tasks[MHDTaskName::corner_e],
-                         pmy_pack->pmhd->mhd_tasks[MHDTaskName::ct]);
-      unsplit_tasks.emplace(UnsplitSrcTermTaskName::mhd_sbox_emf, id);
-    }
-  }
-
-  // Source terms for coupled Hydro and MHD fluid.
-  // Must be inserted after respective update tasks, before sends of conserved variables,
-  // and BEFORE either cons2prim call. 
-  if (pmy_pack->phydro != nullptr and pmy_pack->pmhd != nullptr) {
-    if (twofluid_mhd) {
-      auto id = tl.InsertTask(&SourceTerms::AddTwoFluidDragHydro, this,
-                         pmy_pack->pmhd->mhd_tasks[MHDTaskName::calc_flux],
-                         pmy_pack->pmhd->mhd_tasks[MHDTaskName::update]);
-      unsplit_tasks.emplace(UnsplitSrcTermTaskName::hydro_drag, id);
-      id = tl.InsertTask(&SourceTerms::AddTwoFluidDragMHD, this,
-                         pmy_pack->pmhd->mhd_tasks[MHDTaskName::calc_flux],
-                         pmy_pack->pmhd->mhd_tasks[MHDTaskName::update]);
-      unsplit_tasks.emplace(UnsplitSrcTermTaskName::mhd_drag, id);
-    }
-  }
-
-  return; 
->>>>>>> 72de708b
 }
 
 //----------------------------------------------------------------------------------------
