--- conflicted
+++ resolved
@@ -29,12 +29,9 @@
 #include <string>
 #include <memory>
 #include <cstdio> // sscanf
-<<<<<<< HEAD
 #include <fenv.h>
 #include <csignal>
-=======
 #include <fstream>  // Include this for std::ifstream
->>>>>>> cc65bf80
 
 // Athena headers
 #include "athena.hpp"
