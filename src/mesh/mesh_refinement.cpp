//========================================================================================
// AthenaXXX astrophysical plasma code
// Copyright(C) 2020 James M. Stone <jmstone@ias.edu> and the Athena code team
// Licensed under the 3-clause BSD License (the "LICENSE")
//========================================================================================
//! \file mesh_refinement.cpp
//! \brief Implements constructor and functions in MeshRefinement class.
//! Note while restriction functions for CC and FC data are implemented in this file,
//! prolongation operators are implemented as INLINE functions in prolongation.hpp (and
//! are used both here for AMR and in the BVals class at fine/coarse boundaries).

#include <cstdint>   // int32_t
#include <iostream>
#include <algorithm> // sort
#include <utility>   // pair

#include "athena.hpp"
#include "globals.hpp"
#include "parameter_input.hpp"
#include "mesh.hpp"
#include "mesh_refinement.hpp"

#include "hydro/hydro.hpp"
#include "mhd/mhd.hpp"
<<<<<<< HEAD
#include "z4c/z4c.hpp"
#include "prolong.hpp"
=======
#include "prolongation.hpp"
>>>>>>> 6521c26e

#if MPI_PARALLEL_ENABLED
#include <mpi.h>
#endif

//----------------------------------------------------------------------------------------
// MeshRefinement constructor:
// called from Mesh::BuildTree (before physics modules are enrolled)

MeshRefinement::MeshRefinement(Mesh *pm, ParameterInput *pin) :
  pmy_mesh(pm),
  refine_flag("rflag",pm->nmb_total),
  ncyc_since_ref("cyc_since_ref",pm->nmb_total),
  nmb_created(0),
  nmb_deleted(0),
  nmb_sent_thisrank(0),
  ncyc_check_amr(1),
  refinement_interval(5),
  d_threshold_(0.0),
  dd_threshold_(0.0),
  dp_threshold_(0.0),
  dv_threshold_(0.0),
  check_cons_(false) {
  // read interval (in cycles) between check of AMR and derefinement
  if (pin->DoesBlockExist("mesh_refinement")) {
    ncyc_check_amr = pin->GetOrAddReal("mesh_refinement", "ncycle_check", 1);
    refinement_interval = pin->GetOrAddReal("mesh_refinement", "refinement_interval", 5);
  }
  // read thresholds from <mesh_refinement> block in input file
  if (pin->DoesParameterExist("mesh_refinement", "dens_max")) {
    d_threshold_ = pin->GetReal("mesh_refinement", "dens_max");
    check_cons_ = true;
  }
  if (pin->DoesParameterExist("mesh_refinement", "ddens_max")) {
    dd_threshold_ = pin->GetReal("mesh_refinement", "ddens_max");
    check_cons_ = true;
  }
  if (pin->DoesParameterExist("mesh_refinement", "dpres_max")) {
    dp_threshold_ = pin->GetReal("mesh_refinement", "dpres_max");
    check_cons_ = true;
  }
  if (pin->DoesParameterExist("mesh_refinement", "dvel_max")) {
    dd_threshold_ = pin->GetReal("mesh_refinement", "dvel_max");
    check_cons_ = true;
  }

  if (pm->adaptive) {  // allocate arrays for AMR
    nref_eachrank = new int[global_variable::nranks];
    nderef_eachrank = new int[global_variable::nranks];
    nref_rsum = new int[global_variable::nranks];
    nderef_rsum = new int[global_variable::nranks];
  }

  // be sure Views are initialized to zero
  for (int m=0; m<(pm->nmb_total); ++m) {
    refine_flag.h_view(m) = 0;
    ncyc_since_ref(m) = 0;
  }
  refine_flag.template modify<HostMemSpace>();
  refine_flag.template sync<DevExeSpace>();

#if MPI_PARALLEL_ENABLED
  // create unique communicators for AMR
  MPI_Comm_dup(MPI_COMM_WORLD, &amr_comm);
#endif
}

//----------------------------------------------------------------------------------------
// destructor

MeshRefinement::~MeshRefinement() {
  if (pmy_mesh->adaptive) { // deallocate arrays for AMR
    delete [] nref_eachrank;
    delete [] nderef_eachrank;
    delete [] nref_rsum;
    delete [] nderef_rsum;
  }
}

//----------------------------------------------------------------------------------------
//! \fn void MeshRefinement::AdaptiveMeshRefinement()
//! \brief Simple driver function for adaptive mesh refinement

void MeshRefinement::AdaptiveMeshRefinement(Driver *pdrive, ParameterInput *pin) {
  // first check refinement criteria
  MeshBlockPack* pmbp = pmy_mesh->pmb_pack;
  CheckForRefinement(pmbp);

  // then update mesh tree if MeshBlock anywhere (on any rank) is flagged for refinement
  int nnew = 0, ndel = 0;
  UpdateMeshBlockTree(nnew, ndel);

  // Refine/derefine mesh and eveolved data, set boundary conditions on new mesh
  if (nnew != 0 || ndel != 0) { // at least one (de)refinement flagged
    RedistAndRefineMeshBlocks(pin, nnew, ndel);
    pdrive->InitBoundaryValuesAndPrimitives(pmy_mesh);
    nmb_created += nnew;
    nmb_deleted += ndel;
  }
  return;
}

//----------------------------------------------------------------------------------------
//! \fn bool MeshRefinement::CheckForRefinement()
//! \brief Checks for refinement/de-refinement and sets refine_flag(m) for all
//! MeshBlocks within a MeshBlockPack. Returns true if any MeshBlock needs to be refined.
//! Default refinement conditions implemented are:
//!   (1) density max above a threshold value (hydro/MHD)
//!   (2) gradient of density above a threshold value (hydro/MHD)
//!   (3) gradient of pressure above a threshold value (hydro/MHD)
//!   TODO(@user) (4) shear of velocity above a threshold value (hydro/MHD)
//!   TODO(@user) (5) current density above a threshold (MHD)
//! These are controlled by input parameters in the <mesh_refinement> block.
//! User-defined refinement conditions can also be enrolled by setting the *usr_ref_func
//! pointer in the problem generator.

void MeshRefinement::CheckForRefinement(MeshBlockPack* pmbp) {
  // increment cycle counter for each MB
  for (int m=0; m<(pmy_mesh->nmb_total); ++m) {
    ncyc_since_ref(m) += 1;
  }
  if ((pmbp->pmesh->ncycle)%(ncyc_check_amr) != 0) {return;}  // not cycle to check

  // zero refine_flag in host space and sync with device
  for (int m=0; m<(pmy_mesh->nmb_total); ++m) {
    refine_flag.h_view(m) = 0;
  }
  refine_flag.template modify<HostMemSpace>();
  refine_flag.template sync<DevExeSpace>();

  // capture variables for kernels
  auto &multi_d = pmy_mesh->multi_d;
  auto &three_d = pmy_mesh->three_d;
  auto &indcs = pmy_mesh->mb_indcs;
  int &is = indcs.is, nx1 = indcs.nx1;
  int &js = indcs.js, nx2 = indcs.nx2;
  int &ks = indcs.ks, nx3 = indcs.nx3;
  const int nkji = nx3*nx2*nx1;
  const int nji  = nx2*nx1;

  // check (on device) Hydro/MHD refinement conditions for cons vars over all MeshBlocks
  auto refine_flag_ = refine_flag;
  auto &dens_thresh  = d_threshold_;
  auto &ddens_thresh = dd_threshold_;
  auto &dpres_thresh = dp_threshold_;
  int nmb = pmbp->nmb_thispack;
  int mbs = pmy_mesh->gids_eachrank[global_variable::my_rank];
  if (((pmbp->phydro != nullptr) || (pmbp->pmhd != nullptr)) && check_cons_) {
    auto &u0 = (pmbp->phydro != nullptr)? pmbp->phydro->u0 : pmbp->pmhd->u0;
    auto &w0 = (pmbp->phydro != nullptr)? pmbp->phydro->w0 : pmbp->pmhd->w0;

    par_for_outer("ConsRefineCond",DevExeSpace(), 0, 0, 0, (nmb-1),
    KOKKOS_LAMBDA(TeamMember_t tmember, const int m) {
      // density threshold
      if (dens_thresh!= 0.0) {
        Real team_dmax=0.0;
        Kokkos::parallel_reduce(Kokkos::TeamThreadRange(tmember, nkji),
        [=](const int idx, Real& dmax) {
          int k = (idx)/nji;
          int j = (idx - k*nji)/nx1;
          int i = (idx - k*nji - j*nx1) + is;
          j += js;
          k += ks;
          dmax = fmax(u0(m,IDN,k,j,i), dmax);
        },Kokkos::Max<Real>(team_dmax));

        if (team_dmax > dens_thresh) {refine_flag_.d_view(m+mbs) = 1;}
        if (team_dmax < dens_thresh) {refine_flag_.d_view(m+mbs) = -1;}
      }

      // density gradient threshold
      if (ddens_thresh != 0.0) {
        Real team_ddmax;
        Kokkos::parallel_reduce(Kokkos::TeamThreadRange(tmember, nkji),
        [=](const int idx, Real& ddmax) {
          int k = (idx)/nji;
          int j = (idx - k*nji)/nx1;
          int i = (idx - k*nji - j*nx1) + is;
          j += js;
          k += ks;
          Real d2 = SQR(u0(m,IDN,k,j,i+1) - u0(m,IDN,k,j,i-1));
          if (multi_d) {d2 += SQR(u0(m,IDN,k,j+1,i) - u0(m,IDN,k,j-1,i));}
          if (three_d) {d2 += SQR(u0(m,IDN,k+1,j,i) - u0(m,IDN,k-1,j,i));}
          ddmax = fmax((sqrt(d2)/u0(m,IDN,k,j,i)), ddmax);
        },Kokkos::Max<Real>(team_ddmax));

        if (team_ddmax > ddens_thresh) {refine_flag_.d_view(m+mbs) = 1;}
        if (team_ddmax < 0.25*ddens_thresh) {refine_flag_.d_view(m+mbs) = -1;}
      }

      // pressure gradient threshold
      if (dpres_thresh != 0.0) {
        Real team_dpmax;
        Kokkos::parallel_reduce(Kokkos::TeamThreadRange(tmember, nkji),
        [=](const int idx, Real& dpmax) {
          int k = (idx)/nji;
          int j = (idx - k*nji)/nx1;
          int i = (idx - k*nji - j*nx1) + is;
          j += js;
          k += ks;
          Real d2 = SQR(w0(m,IEN,k,j,i+1) - w0(m,IEN,k,j,i-1));
          if (multi_d) {d2 += SQR(w0(m,IEN,k,j+1,i) - w0(m,IEN,k,j-1,i));}
          if (three_d) {d2 += SQR(w0(m,IEN,k+1,j,i) - w0(m,IEN,k-1,j,i));}
          dpmax = fmax((sqrt(d2)/w0(m,IEN,k,j,i)), dpmax);
        },Kokkos::Max<Real>(team_dpmax));

        if (team_dpmax > dpres_thresh) {refine_flag_.d_view(m+mbs) = 1;}
        if (team_dpmax < 0.25*dpres_thresh) {refine_flag_.d_view(m+mbs) = -1;}
      }
    });
  }

  // Check (on device) user-defined refinement condition(s), if any
  if (pmy_mesh->pgen->user_ref_func != nullptr) {
    pmy_mesh->pgen->user_ref_func(pmbp);
  }
<<<<<<< HEAD

=======
  // sync device array with host
>>>>>>> 6521c26e
  refine_flag.template modify<DevExeSpace>();
  refine_flag.template sync<HostMemSpace>();

  // Check (on host) for MeshBlocks at max/root level flagged for refine/derefine
  for (int m=0; m<nmb; ++m) {
    if (pmy_mesh->lloc_eachmb[m+mbs].level == pmy_mesh->max_level) {
      if (refine_flag.h_view(m+mbs) > 0) {refine_flag.h_view(m+mbs) = 0;}
    }
    if (pmy_mesh->lloc_eachmb[m+mbs].level == pmy_mesh->root_level) {
      if (refine_flag.h_view(m+mbs) < 0) {refine_flag.h_view(m+mbs) = 0;}
    }
  }

  // Check (on host) that MB has not been recently refined
  for (int m=0; m<nmb; ++m) {
    if (ncyc_since_ref(m+mbs) < refinement_interval) {refine_flag.h_view(m+mbs) = 0;}
  }
#if MPI_PARALLEL_ENABLED
  // Pass refine_glag between all ranks
    MPI_Allgatherv(MPI_IN_PLACE, pmy_mesh->nmb_eachrank[global_variable::my_rank],
                   MPI_INT, refine_flag.h_view.data(), pmy_mesh->nmb_eachrank,
                   pmy_mesh->gids_eachrank, MPI_INT, MPI_COMM_WORLD);
#endif
  // sync host array with device
  refine_flag.template modify<HostMemSpace>();
  refine_flag.template sync<DevExeSpace>();

  return;
}

//----------------------------------------------------------------------------------------
//! \fn void MeshRefinement::UpdateMeshBlockTree(int &nnew, int &ndel)
//! \brief collect refinement flags and manipulate the MeshBlockTree with AMR
//! Returns total number of MBs refined/derefined in arguments.

void MeshRefinement::UpdateMeshBlockTree(int &nnew, int &ndel) {
  // compute nleaf= number of leaf MeshBlocks per refined block
  int nleaf = 2;
  if (pmy_mesh->two_d) {nleaf = 4;}
  if (pmy_mesh->three_d) {nleaf = 8;}

  // count the number of the blocks to be (de)refined on this rank
  nref_eachrank[global_variable::my_rank] = 0;
  nderef_eachrank[global_variable::my_rank] = 0;
  int mbs = pmy_mesh->gids_eachrank[global_variable::my_rank];
  for (int i=0; i<(pmy_mesh->nmb_thisrank); ++i) {
    if (refine_flag.h_view(i+mbs) ==  1) nref_eachrank[global_variable::my_rank]++;
    if (refine_flag.h_view(i+mbs) == -1) nderef_eachrank[global_variable::my_rank]++;
  }
#if MPI_PARALLEL_ENABLED
  MPI_Allgather(MPI_IN_PLACE, 1, MPI_INT, nref_eachrank,   1, MPI_INT, MPI_COMM_WORLD);
  MPI_Allgather(MPI_IN_PLACE, 1, MPI_INT, nderef_eachrank, 1, MPI_INT, MPI_COMM_WORLD);
#endif

  // count the number of the blocks to be (de)refined over all ranks
  int tnref = 0, tnderef = 0;
  for (int n=0; n<global_variable::nranks; n++) {
    tnref  += nref_eachrank[n];
    tnderef += nderef_eachrank[n];
  }
  // nothing to do (only derefine if all MeshBlocks within a leaf are flagged)
  if (tnref == 0 && tnderef < nleaf) {
    return;
  }

  // allocate memory for logical location arrays over total number MBs refined/derefined
  LogicalLocation *llref, *llderef, *cllderef;
  if (tnref > 0) {
    llref = new LogicalLocation[tnref];
  }
  if (tnderef >= nleaf) {
    llderef = new LogicalLocation[tnderef];
    cllderef = new LogicalLocation[tnderef/nleaf];
  }

  // calculate running sum of number of MBs to be refined/de-refined
  nref_rsum[0] = 0;
  nderef_rsum[0] = 0;
  for (int n=1; n<global_variable::nranks; n++) {
    nref_rsum[n] = nref_rsum[n-1] + nref_eachrank[n-1];
    nderef_rsum[n] = nderef_rsum[n-1] + nderef_eachrank[n-1];
  }

  // collect logical locations of MBs to be refined/derefined into arrays
  {
    int iref = nref_rsum[global_variable::my_rank];
    int ideref = nderef_rsum[global_variable::my_rank];
    for (int i=0; i<(pmy_mesh->nmb_thisrank); ++i) {
      int gid = pmy_mesh->pmb_pack->pmb->mb_gid.h_view(i);
      if (refine_flag.h_view(i+mbs) ==  1) {
        llref[iref++] = pmy_mesh->lloc_eachmb[gid];;
      } else if (refine_flag.h_view(i+mbs) == -1 && tnderef >= nleaf) {
        llderef[ideref++] = pmy_mesh->lloc_eachmb[gid];
      }
    }
  }
#if MPI_PARALLEL_ENABLED
  // Now pass Logical Locations of MBs updated between all ranks.
  MPI_Datatype lloc_type;
  MPI_Type_contiguous(4, MPI_INT32_T, &lloc_type);
  MPI_Type_commit(&lloc_type);
  if (tnref > 0) {
    MPI_Allgatherv(MPI_IN_PLACE, nref_eachrank[global_variable::my_rank], lloc_type,
                   llref, nref_eachrank, nref_rsum, lloc_type, MPI_COMM_WORLD);
  }
  if (tnderef >= nleaf) {
    MPI_Allgatherv(MPI_IN_PLACE, nderef_eachrank[global_variable::my_rank], lloc_type,
                   llderef, nderef_eachrank, nderef_rsum, lloc_type, MPI_COMM_WORLD);
  }
  MPI_Type_free(&lloc_type);
#endif

  // Each rank now has a complete list of the LLs of MBs refined/derefined on other ranks
  // calculate the list of the newly derefined blocks
  int ctnd = 0;
  if (tnderef >= nleaf) {
    int lk = 0, lj = 0;
    if (pmy_mesh->multi_d) lj = 1;
    if (pmy_mesh->three_d) lk = 1;
    for (int n=0; n<tnderef; n++) {
      if ((llderef[n].lx1 & 1) == 0 &&
          (llderef[n].lx2 & 1) == 0 &&
          (llderef[n].lx3 & 1) == 0) {
        int r = n, rr = 0;
        for (std::int32_t k=0; k<=lk; k++) {
          for (std::int32_t j=0; j<=lj; j++) {
            for (std::int32_t i=0; i<=1; i++) {
              if (r < tnderef) {
                if ((llderef[n].lx1+i) == llderef[r].lx1 &&
                    (llderef[n].lx2+j) == llderef[r].lx2 &&
                    (llderef[n].lx3+k) == llderef[r].lx3 &&
                     llderef[n].level  == llderef[r].level) {
                  rr++;
                }
                r++;
              }
            }
          }
        }
        if (rr == nleaf) {
          cllderef[ctnd].lx1   = llderef[n].lx1 >> 1;
          cllderef[ctnd].lx2   = llderef[n].lx2 >> 1;
          cllderef[ctnd].lx3   = llderef[n].lx3 >> 1;
          cllderef[ctnd].level = llderef[n].level - 1;
          ctnd++;
        }
      }
    }
  }
  // sort the lists by level
  if (ctnd > 1) {
    std::sort(cllderef, &(cllderef[ctnd-1]), Mesh::GreaterLevel);
  }

  if (tnderef >= nleaf) {
    delete [] llderef;
  }

  // Now the lists of the blocks to be refined and derefined are completed
  // Start tree manipulation
  // Step 1. perform refinement
  for (int n=0; n<tnref; n++) {
    MeshBlockTree *bt = pmy_mesh->ptree->FindMeshBlock(llref[n]);
    bt->Refine(nnew);
  }
  if (tnref != 0) {
    delete [] llref;
  }

  // Step 2. perform derefinement
  for (int n=0; n<ctnd; n++) {
    MeshBlockTree *bt = pmy_mesh->ptree->FindMeshBlock(cllderef[n]);
    bt->Derefine(ndel);
    refine_flag.h_view(bt->GetGID()) = -nleaf; // flag root node of derefinements
  }
  // sync host view with device
  refine_flag.template modify<HostMemSpace>();
  refine_flag.template sync<DevExeSpace>();

  if (tnderef >= nleaf) {
    delete [] cllderef;
  }

  return;
}

//----------------------------------------------------------------------------------------
//! \fn void MeshRefinement::RedistAndRefineMeshBlocks()
//! \brief redistribute MeshBlocks according to the new load balance
//! This requires moving data within the evolved variable arrays for each Physics (e.g.,
//! hydro, mhd, radiation) both within a rank (using deep copies) and potentially between
//! ranks (using MPI calls), and applying restriction and prolongation operators as
//! required. It also requires rebuilding the MB data arrays, coordinates, and neighbors.
//! Boundary values and primitives are set in calling function: AdaptiveMeshRefinement()

void MeshRefinement::RedistAndRefineMeshBlocks(ParameterInput *pin, int nnew, int ndel) {
  Mesh* pm = pmy_mesh;
  int old_nmb = pm->nmb_total;
  int new_nmb = old_nmb + nnew - ndel;
  // compute nleaf = number of leaf MeshBlocks per refined block
  int nleaf = 2;
  if (pm->two_d) nleaf = 4;
  if (pm->three_d) nleaf = 8;

  // Step 1. Create Z-ordered list of logical locations for new MBs, and newtoold list
  // mapping (new MB gid [n])-->(old gid) for all MBs. Index of array [n] is new gid,
  // value is old gid.
  new_lloc_eachmb = new LogicalLocation[new_nmb];
  newtoold = new int[new_nmb];
  int new_nmb_total;
  pm->ptree->CreateZOrderedLLList(new_lloc_eachmb, newtoold, new_nmb_total);
  if (new_nmb_total != new_nmb) {
    std::cout << "### FATAL ERROR in " << __FILE__ << " at line " << __LINE__ << std::endl
        << "Number of MeshBlocks in new tree = " << new_nmb_total << " but expected "
        << "value = " << new_nmb << std::endl;
    std::exit(EXIT_FAILURE);
  }

  // Step 2.  Create oldtonew list mapping the previous gid to the current one for all MBs
  // Index of array is old gid, value is new gid.
  oldtonew = new int[old_nmb];
  oldtonew[0] = 0;
  int mb_idx = 1;
  for (int n=1; n<new_nmb; n++) {
    if (newtoold[n] == newtoold[n-1] + 1) { // normal
      oldtonew[mb_idx++] = n;
    } else if (newtoold[n] == newtoold[n-1] + nleaf) { // derefined
      for (int j=0; j<nleaf-1; j++) {
        oldtonew[mb_idx++] = n-1;
      }
      oldtonew[mb_idx++] = n;
    }
  }
  // fill the last block
  while (mb_idx < old_nmb) {
    oldtonew[mb_idx] = new_nmb-1;
    mb_idx++;
  }

  // Step 3.
  // Calculate new load balance. Initialize new cost array with the simplest estimate
  // possible: all the blocks are equal
  // TODO(@user): implement variable cost per MeshBlock as needed
  new_cost_eachmb = new float[new_nmb];
  new_rank_eachmb = new int[new_nmb];
  new_gids_eachrank = new int[global_variable::nranks];
  new_nmb_eachrank = new int[global_variable::nranks];

  for (int i=0; i<new_nmb; i++) {new_cost_eachmb[i] = 1.0;}
  pm->LoadBalance(new_cost_eachmb, new_rank_eachmb, new_gids_eachrank, new_nmb_eachrank,
                  new_nmb_total);
  if (new_nmb_eachrank[global_variable::my_rank] > pm->nmb_maxperrank) {
    std::cout << "### FATAL ERROR in " << __FILE__ << " at line " << __LINE__ << std::endl
        << "Number of MeshBlocks in this rank on new tree = "
        << new_nmb_eachrank[global_variable::my_rank] << " on rank = "
        << global_variable::my_rank <<" exceeds maximum allowed per rank = "
        << pm->nmb_maxperrank << std::endl;
    std::exit(EXIT_FAILURE);
  }

  // Step 4.
  // Allocate send/recv buffers for load balancing, post receives.
  // Pack send buffers for load blancing and send data
#if MPI_PARALLEL_ENABLED
  InitRecvAMR(nleaf);
  PackAndSendAMR(nleaf);
  nmb_sent_thisrank += nmb_send;
#endif

  // Step 5.
  // De-refine (restrict) evolved physics variables for MeshBlocks within this rank.
  // Simply copies data from coarse arrays in source MBs to appropriate octant of fine
  // array in target MB.
  hydro::Hydro* phydro = pm->pmb_pack->phydro;
  z4c::Z4c* pz4c = pm->pmb_pack->pz4c;
  mhd::MHD* pmhd = pm->pmb_pack->pmhd;
  // derefine (if needed)
  if (ndel > 0) {
    if (phydro != nullptr) {
      DerefineCCSameRank(phydro->u0, phydro->coarse_u0);
    }
    if (pz4c != nullptr) {
      DerefineCC(pz4c->u0, pz4c->coarse_u0);
    }
    if (pmhd != nullptr) {
      DerefineCCSameRank(pmhd->u0, pmhd->coarse_u0);
      DerefineFCSameRank(pmhd->b0, pmhd->coarse_b0);
    }
  }

<<<<<<< HEAD
  // Step 5. Move evolved variables within view for any MB in which (new gid) > (old gid)
  // Start loop at one since first MB cannot be moved. Do not move MBs that have been
  // de-refined (for which n = nm1).
  for (int m=1; m<nmb; ++m) {
    int nm1 = oldtonew[mbs + m - 1] - mbs;
    int n   = oldtonew[mbs + m] - mbs;
    if ( ((n-m) < 0) && (n != nm1) ) {
      if (phydro != nullptr) {
        auto u0 = phydro->u0;
        auto src = Kokkos::subview(u0,m,Kokkos::ALL,Kokkos::ALL,Kokkos::ALL,Kokkos::ALL);
        auto dst = Kokkos::subview(u0,n,Kokkos::ALL,Kokkos::ALL,Kokkos::ALL,Kokkos::ALL);
        Kokkos::deep_copy(DevExeSpace(), dst, src);
      }
      if (pz4c != nullptr) {
        auto u0 = pz4c->u0;
        auto src = Kokkos::subview(u0,m,Kokkos::ALL,Kokkos::ALL,Kokkos::ALL,Kokkos::ALL);
        auto dst = Kokkos::subview(u0,n,Kokkos::ALL,Kokkos::ALL,Kokkos::ALL,Kokkos::ALL);
        Kokkos::deep_copy(DevExeSpace(), dst, src);
      }
      if (pmhd != nullptr) {
        auto u0 = pmhd->u0;
        auto src = Kokkos::subview(u0,m,Kokkos::ALL,Kokkos::ALL,Kokkos::ALL,Kokkos::ALL);
        auto dst = Kokkos::subview(u0,n,Kokkos::ALL,Kokkos::ALL,Kokkos::ALL,Kokkos::ALL);
        Kokkos::deep_copy(DevExeSpace(), dst, src);
        auto b1 = pmhd->b0.x1f;
        auto src1 = Kokkos::subview(b1,m,Kokkos::ALL,Kokkos::ALL,Kokkos::ALL);
        auto dst1 = Kokkos::subview(b1,n,Kokkos::ALL,Kokkos::ALL,Kokkos::ALL);
        Kokkos::deep_copy(DevExeSpace(), dst1, src1);
        auto b2 = pmhd->b0.x2f;
        auto src2 = Kokkos::subview(b2,m,Kokkos::ALL,Kokkos::ALL,Kokkos::ALL);
        auto dst2 = Kokkos::subview(b2,n,Kokkos::ALL,Kokkos::ALL,Kokkos::ALL);
        Kokkos::deep_copy(DevExeSpace(), dst2, src2);
        auto b3 = pmhd->b0.x3f;
        auto src3 = Kokkos::subview(b3,m,Kokkos::ALL,Kokkos::ALL,Kokkos::ALL);
        auto dst3 = Kokkos::subview(b3,n,Kokkos::ALL,Kokkos::ALL,Kokkos::ALL);
        Kokkos::deep_copy(DevExeSpace(), dst3, src3);
      }
    }
  }

  // Step 6. Move evolved variables within view for any MB in which (new gid) < (old gid)
  for (int m=(nmb-1); m >= 0; --m) {
    int n = oldtonew[mbs + m] - mbs;
    if ((n-m) > 0) {
      if (phydro != nullptr) {
        auto u0 = phydro->u0;
        auto src = Kokkos::subview(u0,m,Kokkos::ALL,Kokkos::ALL,Kokkos::ALL,Kokkos::ALL);
        auto dst = Kokkos::subview(u0,n,Kokkos::ALL,Kokkos::ALL,Kokkos::ALL,Kokkos::ALL);
        Kokkos::deep_copy(DevExeSpace(), dst, src);
      }
      if (pz4c != nullptr) {
        auto u0 = pz4c->u0;
        auto src = Kokkos::subview(u0,m,Kokkos::ALL,Kokkos::ALL,Kokkos::ALL,Kokkos::ALL);
        auto dst = Kokkos::subview(u0,n,Kokkos::ALL,Kokkos::ALL,Kokkos::ALL,Kokkos::ALL);
        Kokkos::deep_copy(DevExeSpace(), dst, src);
      }
      if (pmhd != nullptr) {
        auto u0 = pmhd->u0;
        auto src = Kokkos::subview(u0,m,Kokkos::ALL,Kokkos::ALL,Kokkos::ALL,Kokkos::ALL);
        auto dst = Kokkos::subview(u0,n,Kokkos::ALL,Kokkos::ALL,Kokkos::ALL,Kokkos::ALL);
        Kokkos::deep_copy(DevExeSpace(), dst, src);
        auto b1 = pmhd->b0.x1f;
        auto src1 = Kokkos::subview(b1,m,Kokkos::ALL,Kokkos::ALL,Kokkos::ALL);
        auto dst1 = Kokkos::subview(b1,n,Kokkos::ALL,Kokkos::ALL,Kokkos::ALL);
        Kokkos::deep_copy(DevExeSpace(), dst1, src1);
        auto b2 = pmhd->b0.x2f;
        auto src2 = Kokkos::subview(b2,m,Kokkos::ALL,Kokkos::ALL,Kokkos::ALL);
        auto dst2 = Kokkos::subview(b2,n,Kokkos::ALL,Kokkos::ALL,Kokkos::ALL);
        Kokkos::deep_copy(DevExeSpace(), dst2, src2);
        auto b3 = pmhd->b0.x3f;
        auto src3 = Kokkos::subview(b3,m,Kokkos::ALL,Kokkos::ALL,Kokkos::ALL);
        auto dst3 = Kokkos::subview(b3,n,Kokkos::ALL,Kokkos::ALL,Kokkos::ALL);
        Kokkos::deep_copy(DevExeSpace(), dst3, src3);
      }
=======
  // Step 6.
  // Copy evolved physics variables to new MB index within View for MeshBlocks that stay
  // within this rank
  if (phydro != nullptr) {
    CopyCC(phydro->u0);
  }
  if (pmhd != nullptr) {
    CopyCC(pmhd->u0);
    CopyFC(pmhd->b0);
  }

  // Step 7.
  // Copy evolved physics variables for MBs flagged for refinement from source fine array
  // to target coarse array, when both are on same rank.
  if (nnew > 0) {
    if (phydro != nullptr) {
      CopyForRefinementCC(phydro->u0, phydro->coarse_u0);
    }
    if (pmhd != nullptr) {
      CopyForRefinementCC(pmhd->u0, pmhd->coarse_u0);
      CopyForRefinementFC(pmhd->b0, pmhd->coarse_b0);
>>>>>>> 6521c26e
    }
  }

  // Step 8.
  // Wait for all MPI load balancing communications to finish.  Unpack data.
#if MPI_PARALLEL_ENABLED
  if (nmb_recv > 0) {RecvAndUnpackAMR();}
  if (nmb_send > 0) {ClearSendAMR();}
#endif

  // copy newtoold array to DualView so that it can be accessed in kernel
  DualArray1D<int> new_to_old("newtoold",new_nmb_total);
  for (int m=0; m<new_nmb_total; ++m) {
    new_to_old.h_view(m) = newtoold[m];
  }
  new_to_old.template modify<HostMemSpace>();
  new_to_old.template sync<DevExeSpace>();

  // Step 9.
  // Coarse arrays are now up-to-date, either through copies on same rank or MPI calls
  // So prolongate (refine) evolved physics variables for all MBs flagged for refinement.

  if (nnew > 0) {
    if (phydro != nullptr) {
      RefineCC(new_to_old, phydro->u0, phydro->coarse_u0);
    }
    if (pz4c != nullptr) {
      RefineCC(new_nmb_total, pz4c->u0, pz4c->coarse_u0);
    }
    if (pmhd != nullptr) {
      RefineCC(new_to_old, pmhd->u0, pmhd->coarse_u0);
      RefineFC(new_to_old, pmhd->b0, pmhd->coarse_b0);
    }
  }

  // Update new number of cycles since refinement
  HostArray1D<int> new_ncyc_since_ref("nnref",new_nmb_total);
  for (int m=0; m<(new_nmb_total); ++m) {
    int oldm = newtoold[m];
    if (refine_flag.h_view(oldm) != 0) {
      new_ncyc_since_ref(m) = 0;
    } else {
      new_ncyc_since_ref(m) = ncyc_since_ref(oldm);
    }
  }
  Kokkos::realloc(ncyc_since_ref, new_nmb_total);
  Kokkos::deep_copy(ncyc_since_ref, new_ncyc_since_ref);
  // reallocate refine_flag, will be zeroed out at start of CheckForRefinement
  Kokkos::realloc(refine_flag, new_nmb_total);

  // Step 10.
  // Update data in Mesh/MeshBlockPack/MeshBlock classes with new grid properties
  delete [] pm->lloc_eachmb;
  delete [] pm->rank_eachmb;
  delete [] pm->cost_eachmb;
  delete [] pm->gids_eachrank;
  delete [] pm->nmb_eachrank;
  pm->lloc_eachmb = new_lloc_eachmb;
  pm->rank_eachmb = new_rank_eachmb;
  pm->cost_eachmb = new_cost_eachmb;
  pm->gids_eachrank = new_gids_eachrank;
  pm->nmb_eachrank  = new_nmb_eachrank;
  pm->nmb_total = new_nmb_total;
  pm->nmb_thisrank = pm->nmb_eachrank[global_variable::my_rank];

  pm->pmb_pack->gids = pm->gids_eachrank[global_variable::my_rank];
  pm->pmb_pack->gide = pm->pmb_pack->gids + pm->nmb_eachrank[global_variable::my_rank]-1;
  pm->pmb_pack->nmb_thispack = pm->pmb_pack->gide - pm->pmb_pack->gids + 1;

  delete (pm->pmb_pack->pmb);
  delete (pm->pmb_pack->pcoord);
  pm->pmb_pack->AddMeshBlocks(pin);
  pm->pmb_pack->AddCoordinates(pin);
  pm->pmb_pack->pmb->SetNeighbors(pm->ptree, pm->rank_eachmb);

  // clean-up and return
  delete [] newtoold;
  delete [] oldtonew;
  return;
}

//----------------------------------------------------------------------------------------
//! \fn void MeshRefinement::DerefineCCSameRank
//! \brief For any MeshBlock m flagged for derefinment (refine_flag = -nleaf), copies
//! cell-centered variables in input coarse array for the nleaf MeshBlock indices that are
//! immediately following to the appropriate quadrant of the MeshBlock m in the input
//! fine array,overwriting any data located there.  Only operates on MBs on the same rank

void MeshRefinement::DerefineCCSameRank(DvceArray5D<Real> &a, DvceArray5D<Real> &ca) {
  // nleaf = number of leaf MeshBlocks per refined block
  int nleaf = 2;
  if (pmy_mesh->two_d) nleaf = 4;
  if (pmy_mesh->three_d) nleaf = 8;

  auto &indcs = pmy_mesh->mb_indcs;
  auto &is  = indcs.is,  &js  = indcs.js,  &ks  = indcs.ks;
  auto &cis = indcs.cis, &cjs = indcs.cjs, &cks = indcs.cks;
  auto &cie = indcs.cie, &cje = indcs.cje, &cke = indcs.cke;
  auto &cnx1 = indcs.cnx1, &cnx2 = indcs.cnx2, &cnx3 = indcs.cnx3;

  // Set indices of source (coarse) array
  std::pair<int,int> isrc = std::make_pair(cis,cie+1);
  std::pair<int,int> jsrc = std::make_pair(cjs,cje+1);
  std::pair<int,int> ksrc = std::make_pair(cks,cke+1);

  // loop over old MBs
  int ombs = pmy_mesh->gids_eachrank[global_variable::my_rank];
  int ombe = ombs + pmy_mesh->nmb_eachrank[global_variable::my_rank] - 1;
  for (int oldm=ombs; oldm<=ombe; ++oldm) {
    if (refine_flag.h_view(oldm) < -1) {  // only derefine if nleaf blocks flagged
      int newm = oldtonew[oldm];
      // only copy data if target MB stays on this rank
      if (new_rank_eachmb[newm] == global_variable::my_rank) {
        for (int l=0; l<nleaf; l++) {
          // only move if source array on this rank
          if ((oldm+l) <= ombe) {
            LogicalLocation &lloc = pmy_mesh->lloc_eachmb[oldm+l];
            int ox1 = ((lloc.lx1 & 1) == 1);
            int ox2 = ((lloc.lx2 & 1) == 1);
            int ox3 = ((lloc.lx3 & 1) == 1);
            std::pair<int,int> idst = std::make_pair((is+ox1*cnx1),(is+(ox1+1)*cnx1));
            std::pair<int,int> jdst = std::make_pair((js+ox2*cnx2),(js+(ox2+1)*cnx2));
            std::pair<int,int> kdst = std::make_pair((ks+ox3*cnx3),(ks+(ox3+1)*cnx3));

            // Copy data directly from coarse arrays in MBs to fine array in target MB
            // use indices of old MBs since this function called before CopyL/R
            auto src = Kokkos::subview(ca,(oldm-ombs+l),Kokkos::ALL,ksrc,jsrc,isrc);
            auto dst = Kokkos::subview( a,(oldm-ombs  ),Kokkos::ALL,kdst,jdst,idst);
            Kokkos::deep_copy(DevExeSpace(), dst, src);
          }
        }
      }
    }
  }
  return;
}

//----------------------------------------------------------------------------------------
//! \fn void MeshRefinement::DerefineFCSameRank
//! \brief Same as DerefineCCSameRank, except for face-centered variables

void MeshRefinement::DerefineFCSameRank(DvceFaceFld4D<Real> &b, DvceFaceFld4D<Real> &cb) {
  // nleaf = number of leaf MeshBlocks per refined block
  int nleaf = 2;
  if (pmy_mesh->two_d) nleaf = 4;
  if (pmy_mesh->three_d) nleaf = 8;

  auto &indcs = pmy_mesh->mb_indcs;
  auto &is  = indcs.is,  &js  = indcs.js,  &ks  = indcs.ks;
  auto &cis = indcs.cis, &cjs = indcs.cjs, &cks = indcs.cks;
  auto &cie = indcs.cie, &cje = indcs.cje, &cke = indcs.cke;
  auto &cnx1 = indcs.cnx1, &cnx2 = indcs.cnx2, &cnx3 = indcs.cnx3;

  // Set indices of source (coarse) array
  std::pair<int,int> isrc  = std::make_pair(cis,cie+1);
  std::pair<int,int> isrc1 = std::make_pair(cis,cie+2);
  std::pair<int,int> jsrc  = std::make_pair(cjs,cje+1);
  std::pair<int,int> jsrc1 = std::make_pair(cjs,cje+2);
  std::pair<int,int> ksrc  = std::make_pair(cks,cke+1);
  std::pair<int,int> ksrc1 = std::make_pair(cks,cke+2);

  // loop over old MBs
  int ombs = pmy_mesh->gids_eachrank[global_variable::my_rank];
  int ombe = ombs + pmy_mesh->nmb_eachrank[global_variable::my_rank] - 1;
  for (int oldm=ombs; oldm<=ombe; ++oldm) {
    if (refine_flag.h_view(oldm) < -1) {  // only derefine if nleaf blocks flagged
      int newm = oldtonew[oldm];
      // only copy data if target MB stays on this rank
      if (new_rank_eachmb[newm] == global_variable::my_rank) {
        for (int l=0; l<nleaf; l++) {
          // only move if source array on this rank
          if ((oldm+l) <= ombe) {
            LogicalLocation &lloc = pmy_mesh->lloc_eachmb[oldm+l];
            int ox1 = ((lloc.lx1 & 1) == 1);
            int ox2 = ((lloc.lx2 & 1) == 1);
            int ox3 = ((lloc.lx3 & 1) == 1);
            std::pair<int,int> idst  = std::make_pair((is+ox1*cnx1),(is+(ox1+1)*cnx1  ));
            std::pair<int,int> idst1 = std::make_pair((is+ox1*cnx1),(is+(ox1+1)*cnx1+1));
            std::pair<int,int> jdst  = std::make_pair((js+ox2*cnx2),(js+(ox2+1)*cnx2  ));
            std::pair<int,int> jdst1 = std::make_pair((js+ox2*cnx2),(js+(ox2+1)*cnx2+1));
            std::pair<int,int> kdst  = std::make_pair((ks+ox3*cnx3),(ks+(ox3+1)*cnx3  ));
            std::pair<int,int> kdst1 = std::make_pair((ks+ox3*cnx3),(ks+(ox3+1)*cnx3+1));

            // Copy data directly from coarse arrays in MBs to fine array in target MB
            // use indices of old MBs since this function called before CopyL/R
            auto src1 = Kokkos::subview(cb.x1f,(oldm-ombs+l),ksrc,jsrc,isrc1);
            auto dst1 = Kokkos::subview( b.x1f,(oldm-ombs  ),kdst,jdst,idst1);
            Kokkos::deep_copy(DevExeSpace(), dst1, src1);
            auto src2 = Kokkos::subview(cb.x2f,(oldm-ombs+l),ksrc,jsrc1,isrc);
            auto dst2 = Kokkos::subview( b.x2f,(oldm-ombs  ),kdst,jdst1,idst);
            Kokkos::deep_copy(DevExeSpace(), dst2, src2);
            auto src3 = Kokkos::subview(cb.x3f,(oldm-ombs+l),ksrc1,jsrc,isrc);
            auto dst3 = Kokkos::subview( b.x3f,(oldm-ombs  ),kdst1,jdst,idst);
            Kokkos::deep_copy(DevExeSpace(), dst3, src3);
          }
        }
      }
    }
  }
  return;
}

//----------------------------------------------------------------------------------------
//! \fn void MeshRefinement::CopyCC
//! \brief Copy cell-centered variables to new MB index within View for MeshBlocks that
//! stay within this rank

void MeshRefinement::CopyCC(DvceArray5D<Real> &a) {
  int ombs = pmy_mesh->gids_eachrank[global_variable::my_rank];
  int ombe = ombs + pmy_mesh->nmb_eachrank[global_variable::my_rank] - 1;

  // Copy MBs for which (new gid) < (old gid) [Move L]
  // loop over old MBs (note m=mbs cannot be moved)
  for (int oldm=ombs+1; oldm<=ombe; ++oldm) {
    int newm  = oldtonew[oldm];
    int newm1 = oldtonew[oldm-1];
    // only move data if target array on this rank
    if (new_rank_eachmb[newm] != global_variable::my_rank) continue;
    int msrc = oldm - ombs;
    int mdst = newm - new_gids_eachrank[global_variable::my_rank];
    // Only move MBs whose location in View moves L (mdst < msrc)
    // Do not move MBs that have been de-refined (for which new[m] = new[m-1]).
    if ( ((mdst - msrc) < 0) && (newm != newm1) ) {
      auto src = Kokkos::subview(a,msrc,Kokkos::ALL,Kokkos::ALL,Kokkos::ALL,Kokkos::ALL);
      auto dst = Kokkos::subview(a,mdst,Kokkos::ALL,Kokkos::ALL,Kokkos::ALL,Kokkos::ALL);
      Kokkos::deep_copy(DevExeSpace(), dst, src);
    }
  }

  // Copy MBs for which (new gid) > (old gid) [Move R]
  for (int oldm=ombe; oldm>=ombs; --oldm) {
    int newm  = oldtonew[oldm];
    // only move data if target array on this rank
    if (new_rank_eachmb[newm] != global_variable::my_rank) continue;
    int msrc = oldm - ombs;
    int mdst = newm - new_gids_eachrank[global_variable::my_rank];
    // Only move MBs whose location in View moves R (mdst > msrc)
    if ((mdst - msrc) > 0) {
      auto src = Kokkos::subview(a,msrc,Kokkos::ALL,Kokkos::ALL,Kokkos::ALL,Kokkos::ALL);
      auto dst = Kokkos::subview(a,mdst,Kokkos::ALL,Kokkos::ALL,Kokkos::ALL,Kokkos::ALL);
      Kokkos::deep_copy(DevExeSpace(), dst, src);
    }
  }
  return;
}

//----------------------------------------------------------------------------------------
//! \fn void MeshRefinement::CopyFC
//! \brief Copy face-centered variables to new MB index within View for MeshBlocks that
//! stay within this rank

void MeshRefinement::CopyFC(DvceFaceFld4D<Real> &b) {
  int ombs = pmy_mesh->gids_eachrank[global_variable::my_rank];
  int ombe = ombs + pmy_mesh->nmb_eachrank[global_variable::my_rank] - 1;

  // Copy MBs for which (new gid) < (old gid) [Move L]
  // loop over old MBs (note m=mbs cannot be moved)
  for (int oldm=ombs+1; oldm<=ombe; ++oldm) {
    int newm  = oldtonew[oldm];
    int newm1 = oldtonew[oldm-1];
    // only move data if target array on this rank
    if (new_rank_eachmb[newm] != global_variable::my_rank) continue;
    int msrc = oldm - ombs;
    int mdst = newm - new_gids_eachrank[global_variable::my_rank];
    // Only move MBs whose location in View moves L (mdst < msrc)
    // Do not move MBs that have been de-refined (for which new[m] = new[m-1]).
    if ( ((mdst - msrc) < 0) && (newm != newm1) ) {
      auto src1 = Kokkos::subview(b.x1f,msrc,Kokkos::ALL,Kokkos::ALL,Kokkos::ALL);
      auto dst1 = Kokkos::subview(b.x1f,mdst,Kokkos::ALL,Kokkos::ALL,Kokkos::ALL);
      Kokkos::deep_copy(DevExeSpace(), dst1, src1);
      auto src2 = Kokkos::subview(b.x2f,msrc,Kokkos::ALL,Kokkos::ALL,Kokkos::ALL);
      auto dst2 = Kokkos::subview(b.x2f,mdst,Kokkos::ALL,Kokkos::ALL,Kokkos::ALL);
      Kokkos::deep_copy(DevExeSpace(), dst2, src2);
      auto src3 = Kokkos::subview(b.x3f,msrc,Kokkos::ALL,Kokkos::ALL,Kokkos::ALL);
      auto dst3 = Kokkos::subview(b.x3f,mdst,Kokkos::ALL,Kokkos::ALL,Kokkos::ALL);
      Kokkos::deep_copy(DevExeSpace(), dst3, src3);
    }
  }

  // Copy MBs for which (new gid) > (old gid) [Move R]
  for (int oldm=ombe; oldm>=ombs; --oldm) {
    int newm  = oldtonew[oldm];
    // only move data if target array on this rank
    if (new_rank_eachmb[newm] != global_variable::my_rank) continue;
    int msrc = oldm - ombs;
    int mdst = newm - new_gids_eachrank[global_variable::my_rank];
    // Only move MBs whose location in View moves R (mdst > msrc)
    if ((mdst - msrc) > 0) {
      auto src1 = Kokkos::subview(b.x1f,msrc,Kokkos::ALL,Kokkos::ALL,Kokkos::ALL);
      auto dst1 = Kokkos::subview(b.x1f,mdst,Kokkos::ALL,Kokkos::ALL,Kokkos::ALL);
      Kokkos::deep_copy(DevExeSpace(), dst1, src1);
      auto src2 = Kokkos::subview(b.x2f,msrc,Kokkos::ALL,Kokkos::ALL,Kokkos::ALL);
      auto dst2 = Kokkos::subview(b.x2f,mdst,Kokkos::ALL,Kokkos::ALL,Kokkos::ALL);
      Kokkos::deep_copy(DevExeSpace(), dst2, src2);
      auto src3 = Kokkos::subview(b.x3f,msrc,Kokkos::ALL,Kokkos::ALL,Kokkos::ALL);
      auto dst3 = Kokkos::subview(b.x3f,mdst,Kokkos::ALL,Kokkos::ALL,Kokkos::ALL);
      Kokkos::deep_copy(DevExeSpace(), dst3, src3);
    }
  }
  return;
}

//----------------------------------------------------------------------------------------
//! \fn void MeshRefinement::CopyForRefinementCC
//! \brief For any MeshBlock m flagged for refinment (refine_flag = 1), copies
//! cell-centered variables in octants of input fine array to the input coarse arrays at
//! the nleaf-index locations that are immediately following (overwriting any data located
//! there).  Only operates on MBs on the same rank.

void MeshRefinement::CopyForRefinementCC(DvceArray5D<Real> &a, DvceArray5D<Real> &ca) {
  auto &indcs = pmy_mesh->mb_indcs;
  auto &ng = indcs.ng;
  int il = indcs.cis - ng, iu = indcs.cie + ng;
  int jl = indcs.cjs,      ju = indcs.cje;
  int kl = indcs.cks,      ku = indcs.cke;
  if (pmy_mesh->multi_d) {
    jl -= ng; ju += ng;
  }
  if (pmy_mesh->three_d) {
    kl -= ng; ku += ng;
  }
  auto &cnx1 = indcs.cnx1, &cnx2 = indcs.cnx2, &cnx3 = indcs.cnx3;

  // Set indices of destination (coarse) array
  std::pair<int,int> idst = std::make_pair(il,iu+1);
  std::pair<int,int> jdst = std::make_pair(jl,ju+1);
  std::pair<int,int> kdst = std::make_pair(kl,ku+1);

  // loop over new MBs on this rank
  int nmbs = new_gids_eachrank[global_variable::my_rank];
  int nmbe = nmbs + new_nmb_eachrank[global_variable::my_rank] - 1;
  for (int newm=nmbs; newm<=nmbe; ++newm) {
    int oldm = newtoold[newm];
    if (refine_flag.h_view(oldm) > 0) {
      // only copy if old and new location of MB on this rank
      if ((new_rank_eachmb[oldtonew[oldm]] == global_variable::my_rank) &&
          (new_rank_eachmb[newm] == global_variable::my_rank)) {
        int msrc = oldtonew[oldm] - nmbs;
        int mdst = newm - nmbs;
        LogicalLocation &lloc = new_lloc_eachmb[newm];
        int ox1 = ((lloc.lx1 & 1) == 1);
        int ox2 = ((lloc.lx2 & 1) == 1);
        int ox3 = ((lloc.lx3 & 1) == 1);
        std::pair<int,int> isrc = std::make_pair((il + ox1*cnx1),(iu+1 + ox1*cnx1));
        std::pair<int,int> jsrc = std::make_pair((jl + ox2*cnx2),(ju+1 + ox2*cnx2));
        std::pair<int,int> ksrc = std::make_pair((kl + ox3*cnx3),(ku+1 + ox3*cnx3));

        // copy data in MBs to be refined to coarse arrays in target MBs
        auto src = Kokkos::subview( a,msrc,Kokkos::ALL,ksrc,jsrc,isrc);
        auto dst = Kokkos::subview(ca,mdst,Kokkos::ALL,kdst,jdst,idst);
        Kokkos::deep_copy(DevExeSpace(), dst, src);
      }
    }
  }
  return;
}

//----------------------------------------------------------------------------------------
//! \fn void MeshRefinement::CopyForRefinementFC
//! \brief Same as CopyForRefinementCC, but for face-centered arrays

void MeshRefinement::CopyForRefinementFC(DvceFaceFld4D<Real> &b,DvceFaceFld4D<Real> &cb) {
  auto &indcs = pmy_mesh->mb_indcs;
  auto &ng = indcs.ng;
  int il = indcs.cis - ng, iu = indcs.cie + ng;
  int jl = indcs.cjs,      ju = indcs.cje;
  int kl = indcs.cks,      ku = indcs.cke;
  if (pmy_mesh->multi_d) {
    jl -= ng; ju += ng;
  }
  if (pmy_mesh->three_d) {
    kl -= ng; ku += ng;
  }
  auto &cnx1 = indcs.cnx1, &cnx2 = indcs.cnx2, &cnx3 = indcs.cnx3;

  // Set indices of destination (coarse) array
  std::pair<int,int> idst  = std::make_pair(il,iu+1);
  std::pair<int,int> idst1 = std::make_pair(il,iu+2);
  std::pair<int,int> jdst  = std::make_pair(jl,ju+1);
  std::pair<int,int> jdst1 = std::make_pair(jl,ju+2);
  std::pair<int,int> kdst  = std::make_pair(kl,ku+1);
  std::pair<int,int> kdst1 = std::make_pair(kl,ku+2);

  // loop over new MBs on this rank
  int nmbs = new_gids_eachrank[global_variable::my_rank];
  int nmbe = nmbs + new_nmb_eachrank[global_variable::my_rank] - 1;
  for (int newm=nmbs; newm<=nmbe; ++newm) {
    int oldm = newtoold[newm];
    if (refine_flag.h_view(oldm) > 0) {
      // only copy if old and new location of MB on this rank
      if ((new_rank_eachmb[oldtonew[oldm]] == global_variable::my_rank) &&
          (new_rank_eachmb[newm] == global_variable::my_rank)) {
        int msrc = oldtonew[oldm] - nmbs;
        int mdst = newm - nmbs;
        LogicalLocation &lloc = new_lloc_eachmb[newm];
        int ox1 = ((lloc.lx1 & 1) == 1);
        int ox2 = ((lloc.lx2 & 1) == 1);
        int ox3 = ((lloc.lx3 & 1) == 1);
        std::pair<int,int> isrc  = std::make_pair((il + ox1*cnx1),(iu+1 + ox1*cnx1  ));
        std::pair<int,int> isrc1 = std::make_pair((il + ox1*cnx1),(iu+1 + ox1*cnx1+1));
        std::pair<int,int> jsrc  = std::make_pair((jl + ox2*cnx2),(ju+1 + ox2*cnx2  ));
        std::pair<int,int> jsrc1 = std::make_pair((jl + ox2*cnx2),(ju+1 + ox2*cnx2+1));
        std::pair<int,int> ksrc  = std::make_pair((kl + ox3*cnx3),(ku+1 + ox3*cnx3  ));
        std::pair<int,int> ksrc1 = std::make_pair((kl + ox3*cnx3),(ku+1 + ox3*cnx3+1));

        // copy data in MBs to be refined to coarse arrays in target MBs
        auto src1 = Kokkos::subview( b.x1f,msrc,ksrc,jsrc,isrc1);
        auto dst1 = Kokkos::subview(cb.x1f,mdst,kdst,jdst,idst1);
        Kokkos::deep_copy(DevExeSpace(), dst1, src1);
        auto src2 = Kokkos::subview( b.x2f,msrc,ksrc,jsrc1,isrc);
        auto dst2 = Kokkos::subview(cb.x2f,mdst,kdst,jdst1,idst);
        Kokkos::deep_copy(DevExeSpace(), dst2, src2);
        auto src3 = Kokkos::subview( b.x3f,msrc,ksrc1,jsrc,isrc);
        auto dst3 = Kokkos::subview(cb.x3f,mdst,kdst1,jdst,idst);
        Kokkos::deep_copy(DevExeSpace(), dst3, src3);
      }
    }
  }
  return;
}

//----------------------------------------------------------------------------------------
//! \fn void MeshRefinement::RefineCC
//! \brief Refines cell-centered variables in input view at any MeshBlock index m that is
//! flagged for refinement to the m-index locations which are immediately following,
//! overwriting any data located there. The data in these locations must already have been
//! copied to another location or sent to another rank via MPI.

void MeshRefinement::RefineCC(DualArray1D<int> &n2o, DvceArray5D<Real> &a,
                              DvceArray5D<Real> &ca) {
  int nvar = a.extent_int(1);  // TODO(@user): 2nd index from L of in array must be NVAR
  auto &new_nmb = new_nmb_eachrank[global_variable::my_rank];;
  auto &indcs = pmy_mesh->mb_indcs;
  auto &cis = indcs.cis, &cie = indcs.cie;
  auto &cjs = indcs.cjs, &cje = indcs.cje;
  auto &cks = indcs.cks, &cke = indcs.cke;

  auto &refine_flag_ = refine_flag;
  bool &multi_d = pmy_mesh->multi_d;
  bool &three_d = pmy_mesh->three_d;
  auto &ngids_ = new_gids_eachrank[global_variable::my_rank];
  // Outer loop over (# of MeshBlocks sent)*(# of variables)
  int nmv = new_nmb*nvar;
  Kokkos::TeamPolicy<> policy(DevExeSpace(), nmv, Kokkos::AUTO);
  Kokkos::parallel_for("SendBuff", policy, KOKKOS_LAMBDA(TeamMember_t tmember) {
    const int m = (tmember.league_rank())/nvar;
    const int v = (tmember.league_rank() - m*nvar);

    if (refine_flag_.d_view(n2o.d_view(m+ngids_)) > 0) {
      const int ni = cie - cis + 1;
      const int nj = cje - cjs + 1;
      const int nk = cke - cks + 1;
      const int nkji = nk*nj*ni;
      const int nji  = nj*ni;

      // Middle loop over k,j,i
      Kokkos::parallel_for(Kokkos::TeamThreadRange<>(tmember, nkji), [&](const int idx) {
        int k = (idx)/nji;
        int j = (idx - k*nji)/ni;
        int i = (idx - k*nji - j*ni) + cis;
        k += cks;
        j += cjs;

        // fine indices refer to target array
        int fi = 2*i - cis;  // correct when cis=is
        int fj = 2*j - cjs;  // correct when cjs=js
        int fk = 2*k - cks;  // correct when cks=ks

        // call inlined prolongation operator for CC variables
        ProlongCC(m,v,k,j,i,fk,fj,fi,multi_d,three_d,ca,a);
      });
    }
  });

  return;
}

//----------------------------------------------------------------------------------------
//! \fn void MeshRefinement::RefineFC
//! \brief Same as RefineCC, except for face-centered arrays

void MeshRefinement::RefineFC(DualArray1D<int> &n2o, DvceFaceFld4D<Real> &b,
                              DvceFaceFld4D<Real> &cb) {
  auto &new_nmb = new_nmb_eachrank[global_variable::my_rank];;
  auto &indcs = pmy_mesh->mb_indcs;
  auto &is = indcs.is;
  auto &js = indcs.js;
  auto &ks = indcs.ks;
  auto &cis = indcs.cis, &cie = indcs.cie;
  auto &cjs = indcs.cjs, &cje = indcs.cje;
  auto &cks = indcs.cks, &cke = indcs.cke;

  // First prolongate face-centered fields at shared faces betwen fine and coarse cells
  auto &refine_flag_ = refine_flag;
  bool &multi_d = pmy_mesh->multi_d;
  bool &three_d = pmy_mesh->three_d;
  auto &ngids_ = new_gids_eachrank[global_variable::my_rank];

  // Prolongate x1f
  par_for("RefineFC1",DevExeSpace(), 0,(new_nmb-1), cks,cke, cjs,cje, cis,cie+1,
  KOKKOS_LAMBDA(const int m, const int k, const int j, const int i) {
    if (refine_flag_.d_view(n2o.d_view(m+ngids_)) > 0) {
      // fine indices refer to target array
      int fi = (i - cis)*2 + is;                   // fine i
      int fj = (multi_d)? ((j - cjs)*2 + js) : j;  // fine j
      int fk = (three_d)? ((k - cks)*2 + ks) : k;  // fine k
      ProlongFCSharedX1Face(m,k,j,i,fk,fj,fi,multi_d,three_d,cb.x1f,b.x1f);
    }
  });

  // Prolongate x2f
  par_for("RefineFC2",DevExeSpace(), 0,(new_nmb-1), cks,cke, cjs,cje+1, cis,cie,
  KOKKOS_LAMBDA(const int m, const int k, const int j, const int i) {
    if (refine_flag_.d_view(n2o.d_view(m+ngids_)) > 0) {
      // fine indices refer to target array
      int fi = (i - cis)*2 + is;                   // fine i
      int fj = (multi_d)? ((j - cjs)*2 + js) : j;  // fine j
      int fk = (three_d)? ((k - cks)*2 + ks) : k;  // fine k
      ProlongFCSharedX2Face(m,k,j,i,fk,fj,fi,three_d,cb.x2f,b.x2f);
    }
  });

  // Prolongate x3f
  par_for("RefineFC3",DevExeSpace(), 0,(new_nmb-1), cks,cke+1, cjs,cje, cis,cie,
  KOKKOS_LAMBDA(const int m, const int k, const int j, const int i) {
    if (refine_flag_.d_view(n2o.d_view(m+ngids_)) > 0) {
      // fine indices refer to target array
      int fi = (i - cis)*2 + is;                   // fine i
      int fj = (multi_d)? ((j - cjs)*2 + js) : j;  // fine j
      int fk = (three_d)? ((k - cks)*2 + ks) : k;  // fine k
      ProlongFCSharedX3Face(m,k,j,i,fk,fj,fi,multi_d,cb.x3f,b.x3f);
    }
  });

  // Second prolongate face-centered fields at internal faces of fine cells using
  // divergence-preserving operator of Toth & Roe (2002)
  bool &one_d = pmy_mesh->one_d;
  par_for("RefineFC-int",DevExeSpace(), 0,(new_nmb-1), cks,cke, cjs,cje, cis,cie,
  KOKKOS_LAMBDA(const int m, const int k, const int j, const int i) {
    if (refine_flag_.d_view(n2o.d_view(m+ngids_)) > 0) {
      // fine indices refer to target array
      int fi = (i - cis)*2 + is;   // fine i
      int fj = (j - cjs)*2 + js;   // fine j
      int fk = (k - cks)*2 + ks;   // fine k

      if (one_d) {
        // In 1D, interior face field is trivial
        b.x1f(m,fk,fj,fi+1) = 0.5*(b.x1f(m,fk,fj,fi) + b.x1f(m,fk,fj,fi+2));
      } else {
        // in multi-D call inlined prolongation operator for FC fields at internal faces
        ProlongFCInternal(m,fk,fj,fi,three_d,b);
      }
    }
  });

  return;
}

//----------------------------------------------------------------------------------------
//! \fn void MeshRefinement::RestrictCC
//!  \brief Restricts cell-centered variables to coarse mesh

void MeshRefinement::RestrictCC(DvceArray5D<Real> &u, DvceArray5D<Real> &cu) {
  int nmb  = u.extent_int(0);  // TODO(@user): 1st index from L of in array must be NMB
  int nvar = u.extent_int(1);  // TODO(@user): 2nd index from L of in array must be NVAR

  auto &cis = pmy_mesh->mb_indcs.cis;
  auto &cie = pmy_mesh->mb_indcs.cie;
  auto &cjs = pmy_mesh->mb_indcs.cjs;
  auto &cje = pmy_mesh->mb_indcs.cje;
  auto &cks = pmy_mesh->mb_indcs.cks;
  auto &cke = pmy_mesh->mb_indcs.cke;

  // restrict in 1D
  if (pmy_mesh->one_d) {
    par_for("restrictCC-1D",DevExeSpace(), 0,nmb-1, 0,nvar-1, cis,cie,
    KOKKOS_LAMBDA(const int m, const int n, const int i) {
      int finei = 2*i - cis;  // correct when cis=is
      cu(m,n,cks,cjs,i) = 0.5*(u(m,n,cks,cjs,finei) + u(m,n,cks,cjs,finei+1));
    });
  // restrict in 2D
  } else if (pmy_mesh->two_d) {
    par_for("restrictCC-2D",DevExeSpace(), 0,nmb-1, 0,nvar-1, cjs,cje, cis,cie,
    KOKKOS_LAMBDA(const int m, const int n, const int j, const int i) {
      int finei = 2*i - cis;  // correct when cis=is
      int finej = 2*j - cjs;  // correct when cjs=js
      cu(m,n,cks,j,i) = 0.25*(u(m,n,cks,finej  ,finei) + u(m,n,cks,finej  ,finei+1)
                            + u(m,n,cks,finej+1,finei) + u(m,n,cks,finej+1,finei+1));
    });

  // restrict in 3D
  } else {
    par_for("restrictCC-3D",DevExeSpace(), 0,nmb-1, 0,nvar-1, cks,cke, cjs,cje, cis,cie,
    KOKKOS_LAMBDA(const int m, const int n, const int k, const int j, const int i) {
      int finei = 2*i - cis;  // correct when cis=is
      int finej = 2*j - cjs;  // correct when cjs=js
      int finek = 2*k - cks;  // correct when cks=ks
      cu(m,n,k,j,i) =
          0.125*(u(m,n,finek  ,finej  ,finei) + u(m,n,finek  ,finej  ,finei+1)
               + u(m,n,finek  ,finej+1,finei) + u(m,n,finek  ,finej+1,finei+1)
               + u(m,n,finek+1,finej,  finei) + u(m,n,finek+1,finej,  finei+1)
               + u(m,n,finek+1,finej+1,finei) + u(m,n,finek+1,finej+1,finei+1));
    });
  }
  return;
}

//----------------------------------------------------------------------------------------
//! \fn void MeshRefinement::RestrictFC
//! \brief Restricts face-centered variables to coarse mesh

void MeshRefinement::RestrictFC(DvceFaceFld4D<Real> &b, DvceFaceFld4D<Real> &cb) {
  int nmb  = b.x1f.extent_int(0);  // TODO(@user): 1st idx from L of in array must be NMB

  auto &cis = pmy_mesh->mb_indcs.cis;
  auto &cie = pmy_mesh->mb_indcs.cie;
  auto &cjs = pmy_mesh->mb_indcs.cjs;
  auto &cje = pmy_mesh->mb_indcs.cje;
  auto &cks = pmy_mesh->mb_indcs.cks;
  auto &cke = pmy_mesh->mb_indcs.cke;

  // restrict in 1D
  if (pmy_mesh->one_d) {
    par_for("restrictFC-1D",DevExeSpace(), 0,nmb-1, cis,cie,
    KOKKOS_LAMBDA(const int m, const int i) {
      int finei = 2*i - cis;  // correct when cis=is
      // restrict B1
      cb.x1f(m,cks,cjs,i) = b.x1f(m,cks,cjs,finei);
      if (i==cie) {
        cb.x1f(m,cks,cjs,i+1) = b.x1f(m,cks,cjs,finei+2);
      }
      // restrict B2
      Real b2coarse = 0.5*(b.x2f(m,cks,cjs,finei) + b.x2f(m,cks,cjs,finei+1));
      cb.x2f(m,cks,cjs  ,i) = b2coarse;
      cb.x2f(m,cks,cjs+1,i) = b2coarse;
      // restrict B3
      Real b3coarse = 0.5*(b.x3f(m,cks,cjs,finei) + b.x3f(m,cks,cjs,finei+1));
      cb.x3f(m,cks  ,cjs,i) = b3coarse;
      cb.x3f(m,cks+1,cjs,i) = b3coarse;
    });

  // restrict in 2D
  } else if (pmy_mesh->two_d) {
    par_for("restrictFC-2D",DevExeSpace(), 0,nmb-1, cjs,cje, cis,cie,
    KOKKOS_LAMBDA(const int m, const int j, const int i) {
      int finei = 2*i - cis;  // correct when cis=is
      int finej = 2*j - cjs;  // correct when cjs=js
      // restrict B1
      cb.x1f(m,cks,j,i) = 0.5*(b.x1f(m,cks,finej,finei) + b.x1f(m,cks,finej+1,finei));
      if (i==cie) {
        cb.x1f(m,cks,j,i+1) =
          0.5*(b.x1f(m,cks,finej,finei+2) + b.x1f(m,cks,finej+1,finei+2));
      }
      // restrict B2
      cb.x2f(m,cks,j,i) = 0.5*(b.x2f(m,cks,finej,finei) + b.x2f(m,cks,finej,finei+1));
      if (j==cje) {
        cb.x2f(m,cks,j+1,i) =
          0.5*(b.x2f(m,cks,finej+2,finei) + b.x2f(m,cks,finej+2,finei+1));
      }
      // restrict B3
      Real b3coarse = 0.25*(b.x3f(m,cks,finej  ,finei) + b.x3f(m,cks,finej  ,finei+1)
                          + b.x3f(m,cks,finej+1,finei) + b.x3f(m,cks,finej+1,finei+1));
      cb.x3f(m,cks  ,j,i) = b3coarse;
      cb.x3f(m,cks+1,j,i) = b3coarse;
    });

  // restrict in 3D
  } else {
    par_for("restrictFC-3D",DevExeSpace(), 0,nmb-1, cks,cke, cjs,cje, cis,cie,
    KOKKOS_LAMBDA(const int m, const int k, const int j, const int i) {
      int finei = 2*i - cis;  // correct when cis=is
      int finej = 2*j - cjs;  // correct when cjs=js
      int finek = 2*k - cks;  // correct when cks=ks
      // restrict B1
      cb.x1f(m,k,j,i) =
        0.25*(b.x1f(m,finek  ,finej,finei) + b.x1f(m,finek  ,finej+1,finei)
            + b.x1f(m,finek+1,finej,finei) + b.x1f(m,finek+1,finej+1,finei));
      if (i==cie) {
        cb.x1f(m,k,j,i+1) =
          0.25*(b.x1f(m,finek  ,finej,finei+2) + b.x1f(m,finek  ,finej+1,finei+2)
              + b.x1f(m,finek+1,finej,finei+2) + b.x1f(m,finek+1,finej+1,finei+2));
      }
      // restrict B2
      cb.x2f(m,k,j,i) =
        0.25*(b.x2f(m,finek  ,finej,finei) + b.x2f(m,finek  ,finej,finei+1)
            + b.x2f(m,finek+1,finej,finei) + b.x2f(m,finek+1,finej,finei+1));
      if (j==cje) {
        cb.x2f(m,k,j+1,i) =
          0.25*(b.x2f(m,finek  ,finej+2,finei) + b.x2f(m,finek  ,finej+2,finei+1)
              + b.x2f(m,finek+1,finej+2,finei) + b.x2f(m,finek+1,finej+2,finei+1));
      }
      // restrict B3
      cb.x3f(m,k,j,i) =
        0.25*(b.x3f(m,finek,finej  ,finei) + b.x3f(m,finek,finej  ,finei+1)
            + b.x3f(m,finek,finej+1,finei) + b.x3f(m,finek,finej+1,finei+1));
      if (k==cke) {
        cb.x3f(m,k+1,j,i) =
          0.25*(b.x3f(m,finek+2,finej  ,finei) + b.x3f(m,finek+2,finej  ,finei+1)
              + b.x3f(m,finek+2,finej+1,finei) + b.x3f(m,finek+2,finej+1,finei+1));
      }
    });
  }
  return;
}<|MERGE_RESOLUTION|>--- conflicted
+++ resolved
@@ -22,12 +22,8 @@
 
 #include "hydro/hydro.hpp"
 #include "mhd/mhd.hpp"
-<<<<<<< HEAD
 #include "z4c/z4c.hpp"
-#include "prolong.hpp"
-=======
 #include "prolongation.hpp"
->>>>>>> 6521c26e
 
 #if MPI_PARALLEL_ENABLED
 #include <mpi.h>
@@ -244,11 +240,8 @@
   if (pmy_mesh->pgen->user_ref_func != nullptr) {
     pmy_mesh->pgen->user_ref_func(pmbp);
   }
-<<<<<<< HEAD
-
-=======
+
   // sync device array with host
->>>>>>> 6521c26e
   refine_flag.template modify<DevExeSpace>();
   refine_flag.template sync<HostMemSpace>();
 
@@ -531,7 +524,7 @@
       DerefineCCSameRank(phydro->u0, phydro->coarse_u0);
     }
     if (pz4c != nullptr) {
-      DerefineCC(pz4c->u0, pz4c->coarse_u0);
+      DerefineCCSameRank(pz4c->u0, pz4c->coarse_u0);
     }
     if (pmhd != nullptr) {
       DerefineCCSameRank(pmhd->u0, pmhd->coarse_u0);
@@ -539,82 +532,6 @@
     }
   }
 
-<<<<<<< HEAD
-  // Step 5. Move evolved variables within view for any MB in which (new gid) > (old gid)
-  // Start loop at one since first MB cannot be moved. Do not move MBs that have been
-  // de-refined (for which n = nm1).
-  for (int m=1; m<nmb; ++m) {
-    int nm1 = oldtonew[mbs + m - 1] - mbs;
-    int n   = oldtonew[mbs + m] - mbs;
-    if ( ((n-m) < 0) && (n != nm1) ) {
-      if (phydro != nullptr) {
-        auto u0 = phydro->u0;
-        auto src = Kokkos::subview(u0,m,Kokkos::ALL,Kokkos::ALL,Kokkos::ALL,Kokkos::ALL);
-        auto dst = Kokkos::subview(u0,n,Kokkos::ALL,Kokkos::ALL,Kokkos::ALL,Kokkos::ALL);
-        Kokkos::deep_copy(DevExeSpace(), dst, src);
-      }
-      if (pz4c != nullptr) {
-        auto u0 = pz4c->u0;
-        auto src = Kokkos::subview(u0,m,Kokkos::ALL,Kokkos::ALL,Kokkos::ALL,Kokkos::ALL);
-        auto dst = Kokkos::subview(u0,n,Kokkos::ALL,Kokkos::ALL,Kokkos::ALL,Kokkos::ALL);
-        Kokkos::deep_copy(DevExeSpace(), dst, src);
-      }
-      if (pmhd != nullptr) {
-        auto u0 = pmhd->u0;
-        auto src = Kokkos::subview(u0,m,Kokkos::ALL,Kokkos::ALL,Kokkos::ALL,Kokkos::ALL);
-        auto dst = Kokkos::subview(u0,n,Kokkos::ALL,Kokkos::ALL,Kokkos::ALL,Kokkos::ALL);
-        Kokkos::deep_copy(DevExeSpace(), dst, src);
-        auto b1 = pmhd->b0.x1f;
-        auto src1 = Kokkos::subview(b1,m,Kokkos::ALL,Kokkos::ALL,Kokkos::ALL);
-        auto dst1 = Kokkos::subview(b1,n,Kokkos::ALL,Kokkos::ALL,Kokkos::ALL);
-        Kokkos::deep_copy(DevExeSpace(), dst1, src1);
-        auto b2 = pmhd->b0.x2f;
-        auto src2 = Kokkos::subview(b2,m,Kokkos::ALL,Kokkos::ALL,Kokkos::ALL);
-        auto dst2 = Kokkos::subview(b2,n,Kokkos::ALL,Kokkos::ALL,Kokkos::ALL);
-        Kokkos::deep_copy(DevExeSpace(), dst2, src2);
-        auto b3 = pmhd->b0.x3f;
-        auto src3 = Kokkos::subview(b3,m,Kokkos::ALL,Kokkos::ALL,Kokkos::ALL);
-        auto dst3 = Kokkos::subview(b3,n,Kokkos::ALL,Kokkos::ALL,Kokkos::ALL);
-        Kokkos::deep_copy(DevExeSpace(), dst3, src3);
-      }
-    }
-  }
-
-  // Step 6. Move evolved variables within view for any MB in which (new gid) < (old gid)
-  for (int m=(nmb-1); m >= 0; --m) {
-    int n = oldtonew[mbs + m] - mbs;
-    if ((n-m) > 0) {
-      if (phydro != nullptr) {
-        auto u0 = phydro->u0;
-        auto src = Kokkos::subview(u0,m,Kokkos::ALL,Kokkos::ALL,Kokkos::ALL,Kokkos::ALL);
-        auto dst = Kokkos::subview(u0,n,Kokkos::ALL,Kokkos::ALL,Kokkos::ALL,Kokkos::ALL);
-        Kokkos::deep_copy(DevExeSpace(), dst, src);
-      }
-      if (pz4c != nullptr) {
-        auto u0 = pz4c->u0;
-        auto src = Kokkos::subview(u0,m,Kokkos::ALL,Kokkos::ALL,Kokkos::ALL,Kokkos::ALL);
-        auto dst = Kokkos::subview(u0,n,Kokkos::ALL,Kokkos::ALL,Kokkos::ALL,Kokkos::ALL);
-        Kokkos::deep_copy(DevExeSpace(), dst, src);
-      }
-      if (pmhd != nullptr) {
-        auto u0 = pmhd->u0;
-        auto src = Kokkos::subview(u0,m,Kokkos::ALL,Kokkos::ALL,Kokkos::ALL,Kokkos::ALL);
-        auto dst = Kokkos::subview(u0,n,Kokkos::ALL,Kokkos::ALL,Kokkos::ALL,Kokkos::ALL);
-        Kokkos::deep_copy(DevExeSpace(), dst, src);
-        auto b1 = pmhd->b0.x1f;
-        auto src1 = Kokkos::subview(b1,m,Kokkos::ALL,Kokkos::ALL,Kokkos::ALL);
-        auto dst1 = Kokkos::subview(b1,n,Kokkos::ALL,Kokkos::ALL,Kokkos::ALL);
-        Kokkos::deep_copy(DevExeSpace(), dst1, src1);
-        auto b2 = pmhd->b0.x2f;
-        auto src2 = Kokkos::subview(b2,m,Kokkos::ALL,Kokkos::ALL,Kokkos::ALL);
-        auto dst2 = Kokkos::subview(b2,n,Kokkos::ALL,Kokkos::ALL,Kokkos::ALL);
-        Kokkos::deep_copy(DevExeSpace(), dst2, src2);
-        auto b3 = pmhd->b0.x3f;
-        auto src3 = Kokkos::subview(b3,m,Kokkos::ALL,Kokkos::ALL,Kokkos::ALL);
-        auto dst3 = Kokkos::subview(b3,n,Kokkos::ALL,Kokkos::ALL,Kokkos::ALL);
-        Kokkos::deep_copy(DevExeSpace(), dst3, src3);
-      }
-=======
   // Step 6.
   // Copy evolved physics variables to new MB index within View for MeshBlocks that stay
   // within this rank
@@ -636,7 +553,6 @@
     if (pmhd != nullptr) {
       CopyForRefinementCC(pmhd->u0, pmhd->coarse_u0);
       CopyForRefinementFC(pmhd->b0, pmhd->coarse_b0);
->>>>>>> 6521c26e
     }
   }
 
@@ -664,7 +580,7 @@
       RefineCC(new_to_old, phydro->u0, phydro->coarse_u0);
     }
     if (pz4c != nullptr) {
-      RefineCC(new_nmb_total, pz4c->u0, pz4c->coarse_u0);
+      RefineCC(new_to_old, pz4c->u0, pz4c->coarse_u0);
     }
     if (pmhd != nullptr) {
       RefineCC(new_to_old, pmhd->u0, pmhd->coarse_u0);
